fr
<<<<<<< HEAD
it
=======
oc
ru
>>>>>>> c60a6a1c
<|MERGE_RESOLUTION|>--- conflicted
+++ resolved
@@ -1,7 +1,4 @@
 fr
-<<<<<<< HEAD
 it
-=======
 oc
-ru
->>>>>>> c60a6a1c
+ru